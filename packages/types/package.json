--- conflicted
+++ resolved
@@ -1,10 +1,6 @@
 {
   "name": "@slack/types",
-<<<<<<< HEAD
-  "version": "2.15.0-featWorkObjectsBeta.2",
-=======
-  "version": "2.16.0",
->>>>>>> d871f63c
+  "version": "2.17.0-tmp",
   "description": "Shared type definitions for the Node Slack SDK",
   "author": "Slack Technologies, LLC",
   "license": "MIT",
