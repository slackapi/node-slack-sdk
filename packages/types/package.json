--- conflicted
+++ resolved
@@ -1,10 +1,6 @@
 {
   "name": "@slack/types",
-<<<<<<< HEAD
-  "version": "2.16.0-featWorkObjectsBeta.1",
-=======
   "version": "2.17.0",
->>>>>>> ff03f781
   "description": "Shared type definitions for the Node Slack SDK",
   "author": "Slack Technologies, LLC",
   "license": "MIT",
