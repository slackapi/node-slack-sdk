/**
<<<<<<< HEAD
 * @description Application-specific data to attach to a Slack message.
 */
export type MessageMetadata = EventMetadata | EntitiesMetadata;

/**
 * @description Metadata that represents an event in Slack.
 * @see {@link https://api.slack.com/metadata/using Using Metadata}
 * @see {@link https://api.slack.com/reference/metadata#payload_structure Metadata Payload Structure}
=======
 * @description Application-specific data to attach to Slack message.
 * @see {@link https://docs.slack.dev/messaging/message-metadata Using Metadata}
 * @see {@link https://docs.slack.dev/messaging/message-metadata Metadata Payload Structure}
>>>>>>> d871f63c
 */
export interface EventMetadata {
  /**
   * @description A human readable alphanumeric string representing your application's metadata event.
   * The value of this field may appear in the UI to developers.
   */
  event_type: string;
  /**
   * @description A free-form object containing whatever data your application wishes to attach to messages.
   */
  event_payload: {
    [key: string]: string | number | boolean | MessageMetadataEventPayloadObject | MessageMetadataEventPayloadObject[];
  };
}

export interface MessageMetadataEventPayloadObject {
  [key: string]: string | number | boolean;
}

/**
 * @description An array of entities.
 */
export interface EntitiesMetadata {
  entities: EntityMetadata[];
}

/**
 * @description Metadata that represents an entity.
 */
export interface EntityMetadata {
  /**
   * @description Entity type. Accepted values: ["slack#/entities/task", "slack#/entities/file"]
   */
  entity_type: string;
  /**
   * @description Schema for the given entity type.
   */
  entity_payload: object;
}<|MERGE_RESOLUTION|>--- conflicted
+++ resolved
@@ -1,18 +1,7 @@
 /**
-<<<<<<< HEAD
- * @description Application-specific data to attach to a Slack message.
- */
-export type MessageMetadata = EventMetadata | EntitiesMetadata;
-
-/**
- * @description Metadata that represents an event in Slack.
- * @see {@link https://api.slack.com/metadata/using Using Metadata}
- * @see {@link https://api.slack.com/reference/metadata#payload_structure Metadata Payload Structure}
-=======
  * @description Application-specific data to attach to Slack message.
  * @see {@link https://docs.slack.dev/messaging/message-metadata Using Metadata}
  * @see {@link https://docs.slack.dev/messaging/message-metadata Metadata Payload Structure}
->>>>>>> d871f63c
  */
 export interface EventMetadata {
   /**
