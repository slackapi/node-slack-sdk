import { IncomingMessage, ServerResponse } from 'http';
import { sign, verify } from 'jsonwebtoken';
import { WebAPICallResult, WebClient, WebClientOptions } from '@slack/web-api';
import {
  CodedError,
  InstallerInitializationError,
  UnknownError,
  MissingStateError,
  GenerateInstallUrlError,
  AuthorizationError,
} from './errors';
import { parse as parseUrl, URLSearchParams, URL } from 'url';
import { Logger, LogLevel, getLogger } from './logger';
import { MemoryInstallationStore } from './stores';

/**
 * InstallProvider Class.
 * @param clientId - Your apps client ID
 * @param clientSecret - Your apps client Secret
 * @param stateSecret - Used to sign and verify the generated state when using the built-in `stateStore`
 * @param stateStore - Replacement function for the built-in `stateStore`
 * @param installationStore - Interface to store and retrieve installation data from the database
 * @param authVersion - Can be either `v1` or `v2`. Determines which slack Oauth URL and method to use
 * @param logger - Pass in your own Logger if you don't want to use the built-in one
 * @param logLevel - Pass in the log level you want (ERROR, WARN, INFO, DEBUG). Default is INFO
 */
export class InstallProvider {
  public stateStore: StateStore;
  public installationStore: InstallationStore;
  private clientId: string;
  private clientSecret: string;
  private authVersion: string;
  private logger: Logger;
  private clientOptions: WebClientOptions;
  private authorizationUrl: string;

  constructor({
    clientId,
    clientSecret,
    stateSecret = undefined,
    stateStore = undefined,
    installationStore = new MemoryInstallationStore(),
    authVersion = 'v2',
    logger = undefined,
    logLevel = undefined,
    clientOptions = {},
    authorizationUrl = 'https://slack.com/oauth/v2/authorize',
  }: InstallProviderOptions) {

    if (clientId === undefined || clientSecret === undefined) {
      throw new InstallerInitializationError('You must provide a valid clientId and clientSecret');
    }

    // Setup the logger
    if (typeof logger !== 'undefined') {
      this.logger = logger;
      if (typeof logLevel !== 'undefined') {
        this.logger.debug('The logLevel given to OAuth was ignored as you also gave logger');
      }
    } else {
      this.logger = getLogger('OAuth:InstallProvider', logLevel ?? LogLevel.INFO, logger);
    }

    // Setup stateStore
    if (stateStore !== undefined) {
      this.stateStore = stateStore;
    } else if (stateSecret === undefined) {
      throw new InstallerInitializationError('You must provide a State Secret to use the built-in state store');
    } else {
      this.stateStore = new ClearStateStore(stateSecret);
    }

    this.installationStore = installationStore;
    this.clientId = clientId;
    this.clientSecret = clientSecret;
    this.handleCallback = this.handleCallback.bind(this);
    this.authorize = this.authorize.bind(this);
    this.authVersion = authVersion;

    this.authorizationUrl = authorizationUrl;
    if (authorizationUrl !== 'https://slack.com/oauth/v2/authorize' && authVersion === 'v1') {
      this.logger.info('You provided both an authorizationUrl and an authVersion! The authVersion will be ignored in favor of the authorizationUrl.');
    } else if (authVersion === 'v1') {
      this.authorizationUrl = 'https://slack.com/oauth/authorize';
    }

    this.clientOptions = {
      logger,
      logLevel: this.logger.getLevel(),
      ...clientOptions,
    };
  }

  /**
   * Fetches data from the installationStore for non Org Installations.
   */
  public async authorize(source: InstallationQuery<boolean>): Promise<AuthorizeResult> {
    try {
      let queryResult;
      if (source.isEnterpriseInstall) {
        queryResult = await this.installationStore.fetchInstallation(source as InstallationQuery<true>, this.logger);
      } else {
        queryResult = await this.installationStore.fetchInstallation(source as InstallationQuery<false>, this.logger);
      }

      if (queryResult === undefined) {
        throw new Error('Failed fetching data from the Installation Store');
      }

      const authResult: AuthorizeResult = {};
      authResult.userToken = queryResult.user.token;

      if (queryResult.team !== undefined) {
        authResult.teamId = queryResult.team.id;
      } else if (source.teamId !== undefined) {
        /**
         *  since queryResult is a org installation, it won't have team.id. If one was passed in via source,
         *  we should add it to the authResult
         */
        authResult.teamId = source.teamId;
      }

      if (queryResult.enterprise !== undefined) {
        authResult.enterpriseId = queryResult.enterprise.id;
      } else if (source.enterpriseId !== undefined) {
        authResult.enterpriseId = source.enterpriseId;
      }

      if (queryResult.bot !== undefined) {
        authResult.botToken = queryResult.bot.token;
        authResult.botId = queryResult.bot.id;
        authResult.botUserId = queryResult.bot.userId;
      }

      return authResult;
    } catch (error) {
      throw new AuthorizationError(error.message);
    }
  }

  /**
   * Returns a URL that is suitable for including in an Add to Slack button
   * Uses stateStore to generate a value for the state query param.
   */
  public async generateInstallUrl(options: InstallURLOptions): Promise<string> {

    const slackURL = new URL(this.authorizationUrl);

    if (options.scopes === undefined) {
      throw new GenerateInstallUrlError('You must provide a scope parameter when calling generateInstallUrl');
    }

    // scope
    let scopes: string;
    if (options.scopes instanceof Array) {
      scopes = options.scopes.join(',');
    } else {
      scopes = options.scopes;
    }
    const params = new URLSearchParams(`scope=${scopes}`);

    // generate state
    const state = await this.stateStore.generateStateParam(options, new Date());
    params.append('state', state);

    // client id
    params.append('client_id', this.clientId);

    // redirect uri
    if (options.redirectUri !== undefined) {
      params.append('redirect_uri', options.redirectUri);
    }

    // team id
    if (options.teamId !== undefined) {
      params.append('team', options.teamId);
    }

    // user scope, only available for OAuth v2
    if (options.userScopes !== undefined && this.authVersion === 'v2') {
      let userScopes: string;
      if (options.userScopes instanceof Array) {
        userScopes = options.userScopes.join(',');
      } else {
        userScopes = options.userScopes;
      }
      params.append('user_scope', userScopes);
    }

    slackURL.search = params.toString();
    return slackURL.toString();
  }

  /**
   * This method handles the incoming request to the callback URL.
   * It can be used as a RequestListener in almost any HTTP server
   * framework.
   *
   * Verifies the state using the stateStore, exchanges the grant in the
   * query params for an access token, and stores token and associated data
   * in the installationStore.
   */
  public async handleCallback(
    req: IncomingMessage,
    res: ServerResponse,
    options?: CallbackOptions,
  ): Promise<void> {
    let parsedUrl;
    let code: string;
    let state: string;
    let installOptions: InstallURLOptions;

    try {
      if (req.url !== undefined) {
        parsedUrl = parseUrl(req.url, true);
        code = parsedUrl.query.code as string;
        state = parsedUrl.query.state as string;
        if (state === undefined || state === '' || code === undefined) {
          throw new MissingStateError('redirect url is missing state or code query parameters');
        }
      } else {
        throw new UnknownError('Something went wrong');
      }

      installOptions = await this.stateStore.verifyStateParam(new Date(), state);
      const client = new WebClient(undefined, this.clientOptions);

      // Start: Build the installation object
      let installation: Installation;
      let resp: OAuthV1Response | OAuthV2Response;
      if (this.authVersion === 'v1') {
        // convert response type from WebApiCallResult to OAuthResponse
        const v1Resp = await client.oauth.access({
          code,
          client_id: this.clientId,
          client_secret: this.clientSecret,
          redirect_uri: installOptions.redirectUri,
        }) as OAuthV1Response;

        // resp obj for v1 - https://api.slack.com/methods/oauth.access#response
        const v1Installation: Installation<'v1', false> = {
          team: { id: v1Resp.team_id, name: v1Resp.team_name },
          enterprise: v1Resp.enterprise_id === null ? undefined : { id: v1Resp.enterprise_id },
          user: {
            token: v1Resp.access_token,
            scopes: v1Resp.scope.split(','),
            id: v1Resp.user_id,
          },

          // synthesized properties: enterprise installation is unsupported in v1 auth
          isEnterpriseInstall: false,
          authVersion: 'v1',
        };

        // only can get botId if bot access token exists
        // need to create a botUser + request bot scope to have this be part of resp
        if (v1Resp.bot !== undefined) {
          const authResult = await runAuthTest(v1Resp.bot.bot_access_token, this.clientOptions);
          // We already tested that a bot user was in the response, so we know the following bot_id will be defined
          const botId = authResult.bot_id as string;

          v1Installation.bot = {
            id: botId,
            scopes: ['bot'],
            token: v1Resp.bot.bot_access_token,
            userId: v1Resp.bot.bot_user_id,
          };
        }

        resp = v1Resp;
        installation = v1Installation;
      } else {
        // convert response type from WebApiCallResult to OAuthResponse
        const v2Resp = await client.oauth.v2.access({
          code,
          client_id: this.clientId,
          client_secret: this.clientSecret,
          redirect_uri: installOptions.redirectUri,
        }) as OAuthV2Response;

        // resp obj for v2 - https://api.slack.com/methods/oauth.v2.access#response
        const v2Installation: Installation<'v2', boolean> = {
          team: v2Resp.team === null ? undefined : v2Resp.team,
          enterprise: v2Resp.enterprise == null ? undefined : v2Resp.enterprise,
          user: {
            token: v2Resp.authed_user.access_token,
            scopes: v2Resp.authed_user.scope?.split(','),
            id: v2Resp.authed_user.id,
          },
          tokenType: v2Resp.token_type,
          isEnterpriseInstall: v2Resp.is_enterprise_install,
          appId: v2Resp.app_id,

          // synthesized properties
          authVersion: 'v2',
        };

        if (v2Resp.access_token !== undefined && v2Resp.scope !== undefined && v2Resp.bot_user_id !== undefined) {
          // A bot user/scope was requested
          const authResult = await runAuthTest(v2Resp.access_token, this.clientOptions);
          v2Installation.bot = {
            scopes: v2Resp.scope.split(','),
            token: v2Resp.access_token,
            userId: v2Resp.bot_user_id,
            id: authResult.bot_id as string,
          };

          if (v2Resp.is_enterprise_install) {
            // if it is an org enterprise install, add the enterprise url
            v2Installation.enterpriseUrl = authResult.url;
          }

        } else if (v2Resp.authed_user.access_token !== undefined) {
          // Only user scopes were requested
          // TODO: confirm if it is possible to do an org enterprise install without a bot user
          const authResult = await runAuthTest(v2Resp.authed_user.access_token, this.clientOptions);
          if (v2Resp.is_enterprise_install) {
            v2Installation.enterpriseUrl = authResult.url;
          }
        } else {
          // TODO: make this a coded error
          throw new Error('The response from the authorization URL contained inconsistent information. Please file a bug.');
        }

        resp = v2Resp;
        installation = v2Installation;
      }

      if (resp.incoming_webhook !== undefined) {
        installation.incomingWebhook = {
          url: resp.incoming_webhook.url,
          channel: resp.incoming_webhook.channel,
          channelId: resp.incoming_webhook.channel_id,
          configurationUrl: resp.incoming_webhook.configuration_url,
        };
      }
      if (installOptions !== undefined && installOptions.metadata !== undefined) {
        // Pass the metadata in state parameter if exists.
        // Developers can use the value for additional/custom data associated with the installation.
        installation.metadata = installOptions.metadata;
      }
      // End: Build the installation object

      // Save installation object to installation store
      if (installation.isEnterpriseInstall) {
        await this.installationStore.storeInstallation(installation as OrgInstallation, this.logger);
      } else {
        await this.installationStore.storeInstallation(installation as Installation<'v1' | 'v2', false>, this.logger);
      }

      // Call the success callback
      if (options !== undefined && options.success !== undefined) {
        this.logger.debug('calling passed in options.success');
        options.success(installation, installOptions, req, res);
      } else {
        this.logger.debug('run built-in success function');
        callbackSuccess(installation, installOptions, req, res);
      }
    } catch (error) {
      this.logger.error(error);

      // Call the failure callback
      if (options !== undefined && options.failure !== undefined) {
        this.logger.debug('calling passed in options.failure');
        options.failure(error, installOptions!, req, res);
      } else {
        this.logger.debug('run built-in failure function');
        callbackFailure(error, installOptions!, req, res);
      }
    }
  }
}

export interface InstallProviderOptions {
  clientId: string;
  clientSecret: string;
  stateStore?: StateStore; // default ClearStateStore
  stateSecret?: string; // ClearStateStoreOptions['secret']; // required when using default stateStore
  installationStore?: InstallationStore; // default MemoryInstallationStore
  authVersion?: 'v1' | 'v2'; // default 'v2'
  logger?: Logger;
  logLevel?: LogLevel;
  clientOptions?: Omit<WebClientOptions, 'logLevel' | 'logger'>;
  authorizationUrl?: string;
}

export interface InstallURLOptions {
  scopes: string | string[];
  teamId?: string;
  redirectUri?: string;
  userScopes?: string | string[]; // cannot be used with authVersion=v1
  metadata?: string; // Arbitrary data can be stored here, potentially to save app state or use for custom redirect
}

export interface CallbackOptions {
  // success is given control after handleCallback() has stored the
  // installation. when provided, this function must complete the
  // callbackRes.
  success?: (
    installation: Installation | OrgInstallation,
    options: InstallURLOptions,
    callbackReq: IncomingMessage,
    callbackRes: ServerResponse,
  ) => void;

  // failure is given control when handleCallback() fails at any point.
  // when provided, this function must complete the callbackRes.
  // default:
  // serve a generic "Error" web page (show detailed cause in development)
  failure?: (
    error: CodedError,
    options: InstallURLOptions,
    callbackReq: IncomingMessage,
    callbackRes: ServerResponse,
  ) => void;
}

export interface StateStore {
  // Returned Promise resolves for a string which can be used as an
  // OAuth state param.
  generateStateParam: (installOptions: InstallURLOptions, now: Date) => Promise<string>;

  // Returned Promise resolves for InstallURLOptions that were stored in the state
  // param. The Promise rejects with a CodedError when the state is invalid.
  verifyStateParam: (now: Date, state: string) => Promise<InstallURLOptions>;
}

// State object structure
interface StateObj {
  now: Date;
  installOptions: InstallURLOptions;
}

// default implementation of StateStore
class ClearStateStore implements StateStore {
  private stateSecret: string;
  public constructor(stateSecret: string) {
    this.stateSecret = stateSecret;
  }

  public async generateStateParam(installOptions: InstallURLOptions, now: Date): Promise<string> {
    const state = sign({ installOptions, now: now.toJSON() }, this.stateSecret);
    return state;
  }
  public async verifyStateParam(_now: Date, state: string): Promise<InstallURLOptions> {
    // decode the state using the secret
    const decoded: StateObj = verify(state, this.stateSecret) as StateObj;

    // return installOptions
    return decoded.installOptions;
  }
}

export interface InstallationStore {
  storeInstallation<AuthVersion extends 'v1' | 'v2'>(
    installation: Installation<AuthVersion, boolean>,
    logger?: Logger): Promise<void>;
  fetchInstallation:
<<<<<<< HEAD
  (query: InstallationQuery<boolean>, logger?: Logger) => Promise<Installation<'v1' | 'v2', boolean>>;
  deleteInstallation:
  (query: InstallationQuery<boolean>, logger?: Logger) => Promise<void>;
=======
    (query: InstallationQuery<boolean>, logger?: Logger) => Promise<Installation<'v1' | 'v2', boolean>>;
  // TODO :: remove optionality in v3.0
  deleteInstallation?:
    (query: InstallationQuery<boolean>, logger?: Logger) => Promise<void>;
}

// using a javascript object as a makeshift database for development
// storing user tokens is not supported
interface DevDatabase {
  [teamIdOrEnterpriseId: string]: Installation;
}

// Default Install Store. Should only be used for development
class MemoryInstallationStore implements InstallationStore {
  public devDB: DevDatabase = {};

  public async storeInstallation(installation: Installation, logger?: Logger): Promise<void> {
    // NOTE: installations on a single workspace that happen to be within an enterprise organization are stored by
    // the team ID as the key
    // TODO: what about installations on an enterprise (acting as a single workspace) with `admin` scope, which is not
    // an org install?
    if (logger !== undefined) {
      logger.warn('Storing Access Token. Please use a real Installation Store for production!');
    }

    if (isOrgInstall(installation)) {
      if (logger !== undefined) {
        logger.debug('storing org installation');
      }
      this.devDB[installation.enterprise.id] = installation;
    } else if (isNotOrgInstall(installation)) {
      if (logger !== undefined) {
        logger.debug('storing single team installation');
      }
      this.devDB[installation.team.id] = installation;
    } else {
      throw new Error('Failed saving installation data to installationStore');
    }
  }

  public async fetchInstallation(
    query: InstallationQuery<boolean>,
    logger?: Logger): Promise<Installation<'v1' | 'v2'>> {
    if (logger !== undefined) {
      logger.warn('Retrieving Access Token from DB. Please use a real Installation Store for production!');
    }
    if (query.isEnterpriseInstall) {
      if (query.enterpriseId !== undefined) {
        if (logger !== undefined) {
          logger.debug('fetching org installation');
        }
        return this.devDB[query.enterpriseId] as OrgInstallation;
      }
    }
    if (query.teamId !== undefined) {
      if (logger !== undefined) {
        logger.debug('fetching single team installation');
      }
      return this.devDB[query.teamId] as Installation<'v1' | 'v2', false>;
    }
    throw new Error('Failed fetching installation');
  }

  public async deleteInstallation(query: InstallationQuery<boolean>, logger?: Logger): Promise<void> {
    if (logger !== undefined) {
      logger.warn('Deleting Access Token from DB. Please use a real Installation Store for production!');
    }

    if (query.isEnterpriseInstall && query.enterpriseId !== undefined) {
      if (logger !== undefined) {
        logger.debug('deleting org installation');
      }

      const { [query.enterpriseId]: _, ...devDB } = this.devDB;
      this.devDB = devDB;

    } else if (query.teamId !== undefined) {
      if (logger !== undefined) {
        logger.debug('deleting single team installation');
      }

      const { [query.teamId]: _, ...devDB } = this.devDB;
      this.devDB = devDB;

    } else {
      throw new Error('Failed to delete installation');
    }
  }
>>>>>>> 04003e9a
}

/**
 * An individual installation of the Slack app.
 *
 * This interface creates a representation for installations that normalizes the responses from OAuth grant exchanges
 * across auth versions (responses from the Web API methods `oauth.v2.access` and `oauth.access`). It describes some of
 * these differences using the `AuthVersion` generic placeholder type.
 *
 * This interface also represents both installations which occur on individual Slack workspaces and on Slack enterprise
 * organizations. The `IsEnterpriseInstall` generic placeholder type is used to describe some of those differences.
 *
 * This representation is designed to be used both when producing data that should be stored by an InstallationStore,
 * and when consuming data that is fetched from an InstallationStore. Most often, InstallationStore implementations
 * are a database. If you are going to implement an InstallationStore, it's advised that you **store as much of the
 * data in these objects as possible so that you can return as much as possible inside `fetchInstallation()`**.
 *
 * A few properties are synthesized with a default value if they are not present when returned from
 * `fetchInstallation()`. These properties are optional in the interface so that stored installations from previous
 * versions of this library (from before those properties were introduced) continue to work without requiring a breaking
 * change. However the synthesized default values are not always perfect and are based on some assumptions, so this is
 * why it's recommended to store as much of that data as possible in any InstallationStore.
 *
 * Some of the properties (e.g. `team.name`) can change between when the installation occurred and when it is fetched
 * from the InstallationStore. This can be seen as a reason not to store those properties. In most workspaces these
 * properties rarely change, and for most Slack apps having a slightly out of date value has no impact. However if your
 * app uses these values in a way where it must be up to date, it's recommended to implement a caching strategy in the
 * InstallationStore to fetch the latest data from the Web API (using methods such as `auth.test`, `teams.info`, etc.)
 * as often as it makes sense for your Slack app.
 *
 * TODO: IsEnterpriseInstall is always false when AuthVersion is v1
 */
export interface Installation<AuthVersion extends ('v1' | 'v2') = ('v1' | 'v2'),
  IsEnterpriseInstall extends boolean = boolean> {
  /**
   * TODO: when performing a “single workspace” install with the admin scope on the enterprise,
   * is the team property returned from oauth.access?
   */
  team: IsEnterpriseInstall extends true ? undefined : {
    id: string;
    /** Left as undefined when not returned from fetch. */
    name?: string;
  };

  /**
   * When the installation is an enterprise install or when the installation occurs on the org to acquire `admin` scope,
   * the name and ID of the enterprise org.
   */
  enterprise: IsEnterpriseInstall extends true ? EnterpriseInfo : (EnterpriseInfo | undefined);

  user: {
    token: AuthVersion extends 'v1' ? string : (string | undefined);
    scopes: AuthVersion extends 'v1' ? string[] : (string[] | undefined);
    id: string;
  };

  bot?: {
    token: string;
    scopes: string[];
    id: string; // retrieved from auth.test
    userId: string;
  };
  incomingWebhook?: {
    url: string;
    /** Left as undefined when not returned from fetch. */
    channel?: string;
    /** Left as undefined when not returned from fetch. */
    channelId?: string;
    /** Left as undefined when not returned from fetch. */
    configurationUrl?: string;
  };

  /** The App ID, which does not vary per installation. Left as undefined when not returned from fetch. */
  appId?: AuthVersion extends 'v2' ? string : undefined;

  /** When the installation contains a bot user, the token type. Left as undefined when not returned from fetch. */
  tokenType?: 'bot';

  /**
   * When the installation is an enterprise org install, the URL of the landing page for all workspaces in the org.
   * Left as undefined when not returned from fetch.
   */
  enterpriseUrl?: AuthVersion extends 'v2' ? string : undefined;

  /** Whether the installation was performed on an enterprise org. Synthesized as `false` when not present. */
  isEnterpriseInstall?: IsEnterpriseInstall;

  /** The version of Slack's auth flow that produced this installation. Synthesized as `v2` when not present. */
  authVersion?: AuthVersion;

  /** A string value that can be held in the state parameter in the OAuth flow. */
  metadata?: string;
}

/**
 * A type to describe enterprise organization installations.
 */
export type OrgInstallation = Installation<'v2', true>;

interface EnterpriseInfo {
  id: string;
  /* Not defined in v1 auth version. Left as undefined when not returned from fetch. */
  name?: string;
}

// This is intentionally structurally identical to AuthorizeSourceData
// from App. It is redefined so that this class remains loosely coupled to
// the rest of Bolt.
export interface InstallationQuery<isEnterpriseInstall extends boolean> {
  teamId: isEnterpriseInstall extends false ? string : undefined;
  enterpriseId: isEnterpriseInstall extends true ? string : (string | undefined);
  userId?: string;
  conversationId?: string;
  isEnterpriseInstall: isEnterpriseInstall;
}

export type OrgInstallationQuery = InstallationQuery<true>;

// This is intentionally structurally identical to AuthorizeResult from App
// It is redefined so that this class remains loosely coupled to the rest
// of Bolt.
export interface AuthorizeResult {
  botToken?: string;
  userToken?: string;
  botId?: string;
  botUserId?: string;
  teamId?: string;
  enterpriseId?: string;
}

// Default function to call when OAuth flow is successful
function callbackSuccess(
  installation: Installation,
  _options: InstallURLOptions | undefined,
  _req: IncomingMessage,
  res: ServerResponse,
): void {
  let redirectUrl: string;

  if (isNotOrgInstall(installation) && installation.appId !== undefined) {
    // redirect back to Slack native app
    // Changes to the workspace app was installed to, to the app home
    redirectUrl = `slack://app?team=${installation.team.id}&id=${installation.appId}`;
  } else if (isOrgInstall(installation)) {
    // redirect to Slack app management dashboard
    redirectUrl = `${installation.enterpriseUrl}manage/organization/apps/profile/${installation.appId}/workspaces/add`;
  } else {
    // redirect back to Slack native app
    // does not change the workspace the slack client was last in
    redirectUrl = 'slack://open';
  }
  const htmlResponse = `<html>
  <meta http-equiv="refresh" content="0; URL=${redirectUrl}">
  <body>
    <h1>Success! Redirecting to the Slack App...</h1>
    <button onClick="window.location = '${redirectUrl}'">Click here to redirect</button>
  </body></html>`;
  res.writeHead(200, { 'Content-Type': 'text/html' });
  res.end(htmlResponse);
}

// Default function to call when OAuth flow is unsuccessful
function callbackFailure(
  _error: CodedError,
  _options: InstallURLOptions,
  _req: IncomingMessage,
  res: ServerResponse,
): void {
  res.writeHead(500, { 'Content-Type': 'text/html' });
  res.end('<html><body><h1>Oops, Something Went Wrong! Please Try Again or Contact the App Owner</h1></body></html>');
}

// Gets the bot_id using the `auth.test` method.
async function runAuthTest(token: string, clientOptions: WebClientOptions): Promise<AuthTestResult> {
  const client = new WebClient(token, clientOptions);
  const authResult = await client.auth.test();
  return authResult as any as AuthTestResult;
}

// Type guard to narrow Installation type to OrgInstallation
function isOrgInstall(installation: Installation): installation is OrgInstallation {
  return installation.isEnterpriseInstall || false;
}

function isNotOrgInstall(installation: Installation): installation is Installation<'v1' | 'v2', false> {
  return !(isOrgInstall(installation));
}

// Response shape from oauth.v2.access - https://api.slack.com/methods/oauth.v2.access#response
interface OAuthV2Response extends WebAPICallResult {
  app_id: string;
  authed_user: {
    id: string,
    scope?: string,
    access_token?: string,
    token_type?: string,
  };
  scope?: string;
  token_type?: 'bot';
  access_token?: string;
  bot_user_id?: string;
  team: { id: string, name: string } | null;
  enterprise: { name: string, id: string } | null;
  is_enterprise_install: boolean;
  incoming_webhook?: {
    url: string,
    channel: string,
    channel_id: string,
    configuration_url: string,
  };
}

// Response shape from oauth.access - https://api.slack.com/methods/oauth.access#response
interface OAuthV1Response extends WebAPICallResult {
  access_token: string;
  // scope parameter isn't returned in workspace apps
  scope: string;
  team_name: string;
  team_id: string;
  enterprise_id: string | null;
  // if they request bot user token
  bot?: { bot_user_id: string, bot_access_token: string };
  incoming_webhook?: {
    url: string,
    channel: string,
    channel_id: string,
    configuration_url: string,
  };
  // app_id is currently undefined but leaving it in here incase the v1 method adds it
  app_id: string | undefined;
  // TODO: removed optional because logically there's no case where a user_id cannot be provided, but needs verification
  user_id: string; // Not documented but showing up on responses
}

interface AuthTestResult extends WebAPICallResult {
  bot_id?: string;
  url?: string;
}

export { Logger, LogLevel } from './logger';
export { MemoryInstallationStore, FileInstallationStore } from './stores';<|MERGE_RESOLUTION|>--- conflicted
+++ resolved
@@ -456,100 +456,9 @@
     installation: Installation<AuthVersion, boolean>,
     logger?: Logger): Promise<void>;
   fetchInstallation:
-<<<<<<< HEAD
   (query: InstallationQuery<boolean>, logger?: Logger) => Promise<Installation<'v1' | 'v2', boolean>>;
-  deleteInstallation:
+  deleteInstallation?:
   (query: InstallationQuery<boolean>, logger?: Logger) => Promise<void>;
-=======
-    (query: InstallationQuery<boolean>, logger?: Logger) => Promise<Installation<'v1' | 'v2', boolean>>;
-  // TODO :: remove optionality in v3.0
-  deleteInstallation?:
-    (query: InstallationQuery<boolean>, logger?: Logger) => Promise<void>;
-}
-
-// using a javascript object as a makeshift database for development
-// storing user tokens is not supported
-interface DevDatabase {
-  [teamIdOrEnterpriseId: string]: Installation;
-}
-
-// Default Install Store. Should only be used for development
-class MemoryInstallationStore implements InstallationStore {
-  public devDB: DevDatabase = {};
-
-  public async storeInstallation(installation: Installation, logger?: Logger): Promise<void> {
-    // NOTE: installations on a single workspace that happen to be within an enterprise organization are stored by
-    // the team ID as the key
-    // TODO: what about installations on an enterprise (acting as a single workspace) with `admin` scope, which is not
-    // an org install?
-    if (logger !== undefined) {
-      logger.warn('Storing Access Token. Please use a real Installation Store for production!');
-    }
-
-    if (isOrgInstall(installation)) {
-      if (logger !== undefined) {
-        logger.debug('storing org installation');
-      }
-      this.devDB[installation.enterprise.id] = installation;
-    } else if (isNotOrgInstall(installation)) {
-      if (logger !== undefined) {
-        logger.debug('storing single team installation');
-      }
-      this.devDB[installation.team.id] = installation;
-    } else {
-      throw new Error('Failed saving installation data to installationStore');
-    }
-  }
-
-  public async fetchInstallation(
-    query: InstallationQuery<boolean>,
-    logger?: Logger): Promise<Installation<'v1' | 'v2'>> {
-    if (logger !== undefined) {
-      logger.warn('Retrieving Access Token from DB. Please use a real Installation Store for production!');
-    }
-    if (query.isEnterpriseInstall) {
-      if (query.enterpriseId !== undefined) {
-        if (logger !== undefined) {
-          logger.debug('fetching org installation');
-        }
-        return this.devDB[query.enterpriseId] as OrgInstallation;
-      }
-    }
-    if (query.teamId !== undefined) {
-      if (logger !== undefined) {
-        logger.debug('fetching single team installation');
-      }
-      return this.devDB[query.teamId] as Installation<'v1' | 'v2', false>;
-    }
-    throw new Error('Failed fetching installation');
-  }
-
-  public async deleteInstallation(query: InstallationQuery<boolean>, logger?: Logger): Promise<void> {
-    if (logger !== undefined) {
-      logger.warn('Deleting Access Token from DB. Please use a real Installation Store for production!');
-    }
-
-    if (query.isEnterpriseInstall && query.enterpriseId !== undefined) {
-      if (logger !== undefined) {
-        logger.debug('deleting org installation');
-      }
-
-      const { [query.enterpriseId]: _, ...devDB } = this.devDB;
-      this.devDB = devDB;
-
-    } else if (query.teamId !== undefined) {
-      if (logger !== undefined) {
-        logger.debug('deleting single team installation');
-      }
-
-      const { [query.teamId]: _, ...devDB } = this.devDB;
-      this.devDB = devDB;
-
-    } else {
-      throw new Error('Failed to delete installation');
-    }
-  }
->>>>>>> 04003e9a
 }
 
 /**
