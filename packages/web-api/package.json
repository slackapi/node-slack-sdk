{
  "name": "@slack/web-api",
  "version": "5.11.0",
  "description": "Official library for using the Slack Platform's Web API",
  "author": "Slack Technologies, Inc.",
  "license": "MIT",
  "keywords": [
    "slack",
    "web-api",
    "bot",
    "client",
    "http",
    "api",
    "proxy",
    "rate-limiting",
    "pagination"
  ],
  "main": "dist/index.js",
  "types": "./dist/index.d.ts",
  "files": [
    "dist/**/*"
  ],
  "engines": {
    "node": ">= 8.9.0",
    "npm": ">= 5.5.1"
  },
  "repository": "slackapi/node-slack-sdk",
  "homepage": "https://slack.dev/node-slack-sdk/web-api",
  "publishConfig": {
    "access": "public"
  },
  "bugs": {
    "url": "https://github.com/slackapi/node-slack-sdk/issues"
  },
  "scripts": {
    "prepare": "npm run build",
    "build": "npm run build:clean && tsc",
    "build:clean": "shx rm -rf ./dist ./coverage ./.nyc_output",
    "lint": "tslint --project .",
<<<<<<< HEAD
    "test": "npm run build && nyc mocha --config .mocharc.json src/*.spec.js",
    "coverage": "codecov -F webapi --root=$PWD",
    "ref-docs:model": "api-extractor run"
=======
    "test": "npm run build && npm run test:mocha && npm run test:types",
    "test:mocha": "nyc mocha --config .mocharc.json src/*.spec.js",
    "test:types": "tsd",
    "coverage": "codecov -F webapi --root=$PWD"
>>>>>>> 60cbca0f
  },
  "dependencies": {
    "@slack/logger": ">=1.0.0 <3.0.0",
    "@slack/types": "^1.7.0",
    "@types/is-stream": "^1.1.0",
    "@types/node": ">=8.9.0",
    "@types/p-queue": "^2.3.2",
    "axios": "^0.19.0",
    "eventemitter3": "^3.1.0",
    "form-data": "^2.5.0",
    "is-stream": "^1.1.0",
    "p-queue": "^2.4.2",
    "p-retry": "^4.0.0"
  },
  "devDependencies": {
    "@aoberoi/capture-console": "^1.1.0",
    "@microsoft/api-extractor": "^7.3.4",
    "@types/chai": "^4.1.7",
    "@types/mocha": "^5.2.6",
    "busboy": "^0.3.0",
    "chai": "^4.2.0",
    "codecov": "^3.2.0",
    "mocha": "^6.0.2",
    "nock": "^10.0.6",
    "nyc": "^14.1.1",
    "shelljs": "^0.8.3",
    "shx": "^0.3.2",
    "sinon": "^7.2.7",
    "source-map-support": "^0.5.10",
    "ts-node": "^8.0.3",
    "tsd": "^0.13.1",
    "tslint": "^5.13.1",
    "tslint-config-airbnb": "^5.11.1",
    "typescript": "^3.3.3333"
  },
  "tsd": {
    "directory": "test/types"
  }
}<|MERGE_RESOLUTION|>--- conflicted
+++ resolved
@@ -37,16 +37,10 @@
     "build": "npm run build:clean && tsc",
     "build:clean": "shx rm -rf ./dist ./coverage ./.nyc_output",
     "lint": "tslint --project .",
-<<<<<<< HEAD
-    "test": "npm run build && nyc mocha --config .mocharc.json src/*.spec.js",
-    "coverage": "codecov -F webapi --root=$PWD",
-    "ref-docs:model": "api-extractor run"
-=======
     "test": "npm run build && npm run test:mocha && npm run test:types",
     "test:mocha": "nyc mocha --config .mocharc.json src/*.spec.js",
     "test:types": "tsd",
     "coverage": "codecov -F webapi --root=$PWD"
->>>>>>> 60cbca0f
   },
   "dependencies": {
     "@slack/logger": ">=1.0.0 <3.0.0",
