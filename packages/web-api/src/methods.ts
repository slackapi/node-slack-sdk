--- conflicted
+++ resolved
@@ -1653,16 +1653,11 @@
   real_name?: string;
   resend?: boolean;
 }
-<<<<<<< HEAD
 // https://api.slack.com/methods/admin.users.list
 export interface AdminUsersListArguments extends TokenOverridable, CursorPaginationEnabled {
   team_id?: string; // Only required if org-level token is used
-=======
-export interface AdminUsersListArguments extends WebAPICallOptions, TokenOverridable, CursorPaginationEnabled {
-  team_id: string;
   include_deactivated_user_workspaces?: boolean;
   is_active?: boolean;
->>>>>>> f1d3be32
 }
 // https://api.slack.com/methods/admin.users.remove
 export interface AdminUsersRemoveArguments extends TokenOverridable {
