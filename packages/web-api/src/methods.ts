--- conflicted
+++ resolved
@@ -1956,1118 +1956,18 @@
 export interface AdminWorkflowsUnpublishArguments extends TokenOverridable {
   workflow_ids: string[];
 }
-<<<<<<< HEAD
-=======
-/*
- * `api.*`
- */
-// eslint-disable-next-line @typescript-eslint/no-empty-interface
-export interface APITestArguments extends WebAPICallOptions { }
-
-/*
- * `apps.*`
- */
-// eslint-disable-next-line @typescript-eslint/no-empty-interface
-export interface AppsConnectionsOpenArguments extends WebAPICallOptions {
-  // currently the method page lists Client id and client secret as optional arguments
-  // circle back here to see if they stay as optional or are removed
-}
-
-export interface AppsEventAuthorizationsListArguments
-  extends WebAPICallOptions, TokenOverridable, CursorPaginationEnabled {
-  event_context: string;
-}
-cursorPaginationEnabledMethods.add('apps.event.authorizations.list');
-
-export interface AppsManifestCreateArguments extends WebAPICallOptions, TokenOverridable {
-  manifest: string;
-}
-
-export interface AppsManifestDeleteArguments extends WebAPICallOptions, TokenOverridable {
-  app_id: string;
-}
-
-export interface AppsManifestExportArguments extends WebAPICallOptions, TokenOverridable {
-  app_id: string;
-}
-
-export interface AppsManifestUpdateArguments extends WebAPICallOptions, TokenOverridable {
-  app_id: string;
-  manifest: string;
-}
-
-export interface AppsManifestValidateArguments extends WebAPICallOptions, TokenOverridable {
-  app_id?: string;
-  manifest: string;
-}
-
-export interface AppsUninstallArguments extends WebAPICallOptions {
-  client_id: string;
-  client_secret: string;
-}
-
-/*
- * `auth.*`
- */
-export interface AuthRevokeArguments extends WebAPICallOptions, TokenOverridable {
-  test?: boolean;
-}
-export interface AuthTeamsListArguments extends WebAPICallOptions, TokenOverridable, CursorPaginationEnabled {
-  include_icon?: boolean;
-}
-cursorPaginationEnabledMethods.add('auth.teams.list');
-export interface AuthTestArguments extends WebAPICallOptions, TokenOverridable { }
-
-/*
- * `bots.*`
- */
-export interface BotsInfoArguments extends WebAPICallOptions, TokenOverridable {
-  bot?: string;
-  team_id?: string;
-}
-
-/*
- * `bookmarks.*`
- */
-export interface BookmarksAddArguments extends WebAPICallOptions, TokenOverridable {
-  channel_id: string;
-  title: string;
-  type: string;
-  emoji?: string;
-  entity_id?: string;
-  link?: string;
-  parent_id?: string;
-}
-
-export interface BookmarksEditArguments extends WebAPICallOptions, TokenOverridable {
-  bookmark_id: string;
-  channel_id: string;
-  emoji?: string;
-  link?: string;
-  title?: string;
-}
-
-export interface BookmarksListArguments extends WebAPICallOptions, TokenOverridable {
-  channel_id: string;
-}
-
-export interface BookmarksRemoveArguments extends WebAPICallOptions, TokenOverridable {
-  bookmark_id: string;
-  channel_id: string;
-}
-
-/*
-* `calls.*`
-*/
-export interface CallsAddArguments extends WebAPICallOptions, TokenOverridable {
-  external_unique_id: string;
-  join_url: string;
-  created_by?: string;
-  date_start?: number;
-  desktop_app_join_url?: string;
-  external_display_id?: string;
-  title?: string;
-  users?: CallUser[];
-}
-
-export interface CallsEndArguments extends WebAPICallOptions, TokenOverridable {
-  id: string;
-  duration?: number;
-}
-
-export interface CallsInfoArguments extends WebAPICallOptions, TokenOverridable {
-  id: string;
-}
-
-export interface CallsUpdateArguments extends WebAPICallOptions, TokenOverridable {
-  id: string;
-  join_url?: string;
-  desktop_app_join_url?: string;
-  title?: string;
-}
-
-export interface CallsParticipantsAddArguments extends WebAPICallOptions, TokenOverridable {
-  id: string;
-  users: CallUser[];
-}
-
-export interface CallsParticipantsRemoveArguments extends WebAPICallOptions, TokenOverridable {
-  id: string;
-  users: CallUser[];
-}
-
-/*
- * `channels.*`
- */
-export interface ChannelsArchiveArguments extends WebAPICallOptions, TokenOverridable {
-  channel: string;
-}
-
-export interface ChannelsCreateArguments extends WebAPICallOptions, TokenOverridable {
-  name: string;
-  validate?: boolean;
-  team_id?: string;
-}
-export interface ChannelsHistoryArguments extends WebAPICallOptions, TokenOverridable, TimelinePaginationEnabled {
-  channel: string;
-  count?: number;
-  unreads?: boolean;
-}
-export interface ChannelsInfoArguments extends WebAPICallOptions, TokenOverridable, LocaleAware {
-  channel: string;
-}
-export interface ChannelsInviteArguments extends WebAPICallOptions, TokenOverridable {
-  channel: string;
-  user: string;
-}
-export interface ChannelsJoinArguments extends WebAPICallOptions, TokenOverridable {
-  name: string;
-  validate?: boolean;
-}
-export interface ChannelsKickArguments extends WebAPICallOptions, TokenOverridable {
-  channel: string;
-  user: string;
-}
-export interface ChannelsLeaveArguments extends WebAPICallOptions, TokenOverridable {
-  channel: string;
-}
-export interface ChannelsListArguments extends WebAPICallOptions, TokenOverridable, CursorPaginationEnabled {
-  exclude_archived?: boolean;
-  exclude_members?: boolean;
-  team_id?: string;
-}
-cursorPaginationEnabledMethods.add('channels.list');
-export interface ChannelsMarkArguments extends WebAPICallOptions, TokenOverridable {
-  channel: string;
-  ts: string;
-}
-export interface ChannelsRenameArguments extends WebAPICallOptions, TokenOverridable {
-  channel: string;
-  name: string;
-  validate?: boolean;
-}
-export interface ChannelsRepliesArguments extends WebAPICallOptions, TokenOverridable {
-  channel: string;
-  thread_ts: string;
-}
-export interface ChannelsSetPurposeArguments extends WebAPICallOptions, TokenOverridable {
-  channel: string;
-  purpose: string;
-}
-export interface ChannelsSetTopicArguments extends WebAPICallOptions, TokenOverridable {
-  channel: string;
-  topic: string;
-}
-export interface ChannelsUnarchiveArguments extends WebAPICallOptions, TokenOverridable {
-  channel: string;
-}
-
-/*
- * `chat.*`
- */
-export interface ChatDeleteArguments extends WebAPICallOptions, TokenOverridable {
-  channel: string;
-  ts: string;
-  as_user?: boolean;
-}
-export interface ChatDeleteScheduledMessageArguments extends WebAPICallOptions, TokenOverridable {
-  channel: string;
-  scheduled_message_id: string;
-  as_user?: boolean;
-}
-export interface ChatGetPermalinkArguments extends WebAPICallOptions, TokenOverridable {
-  channel: string;
-  message_ts: string;
-}
-export interface ChatMeMessageArguments extends WebAPICallOptions, TokenOverridable {
-  channel: string;
-  text: string;
-}
-export interface ChatPostEphemeralArguments extends WebAPICallOptions, TokenOverridable {
-  channel: string;
-  text?: string;
-  user: string;
-  as_user?: boolean;
-  attachments?: MessageAttachment[];
-  blocks?: (KnownBlock | Block)[];
-  link_names?: boolean;
-  parse?: 'full' | 'none';
-  thread_ts?: string;
-  icon_emoji?: string; // if specified, as_user must be false
-  icon_url?: string; // if specified, as_user must be false
-  username?: string; // if specified, as_user must be false
-}
-export interface ChatPostMessageArguments extends WebAPICallOptions, TokenOverridable {
-  channel: string;
-  text?: string;
-  as_user?: boolean;
-  attachments?: MessageAttachment[];
-  blocks?: (KnownBlock | Block)[];
-  icon_emoji?: string; // if specified, as_user must be false
-  icon_url?: string; // if specified, as_user must be false
-  metadata?: MessageMetadata;
-  link_names?: boolean;
-  mrkdwn?: boolean;
-  parse?: 'full' | 'none';
-  reply_broadcast?: boolean; // if specified, thread_ts must be set
-  thread_ts?: string;
-  unfurl_links?: boolean;
-  unfurl_media?: boolean;
-  username?: string; // if specified, as_user must be false
-}
-export interface ChatScheduleMessageArguments extends WebAPICallOptions, TokenOverridable {
-  channel: string;
-  text?: string;
-  post_at: string | number;
-  as_user?: boolean;
-  attachments?: MessageAttachment[];
-  blocks?: (KnownBlock | Block)[];
-  metadata?: MessageMetadata;
-  link_names?: boolean;
-  parse?: 'full' | 'none';
-  reply_broadcast?: boolean; // if specified, thread_ts must be set
-  thread_ts?: string;
-  unfurl_links?: boolean;
-  unfurl_media?: boolean;
-  team_id?: string;
-}
-export interface ChatScheduledMessagesListArguments extends WebAPICallOptions, TokenOverridable,
-  CursorPaginationEnabled {
-  channel: string;
-  latest: number;
-  oldest: number;
-  team_id?: string; // required if org token is used
-}
-cursorPaginationEnabledMethods.add('chat.scheduledMessages.list');
-// ChannelAndTS and SourceAndUnfurlID are used as either-or mixins for ChatUnfurlArguments
-interface ChannelAndTSArguments {
-  /**
-   * @description Channel ID of the message. Both `channel` and `ts` must be provided together, or `unfurl_id` and
-   * `source` must be provided together.
-   */
-  channel: string;
-  /**
-   * @description Timestamp of the message to add unfurl behavior to.
-   */
-  ts: string;
-}
-
-interface SourceAndUnfurlIDArguments {
-  /**
-   * @description The source of the link to unfurl. The source may either be `composer`, when the link is inside the
-   * message composer, or `conversations_history`, when the link has been posted to a conversation.
-   */
-  source: 'composer' | 'conversations_history';
-  /**
-   * @description The ID of the link to unfurl. Both `unfurl_id` and `source` must be provided together, or `channel`
-   * and `ts` must be provided together.
-   */
-  unfurl_id: string;
-}
-export type ChatUnfurlArguments = (ChannelAndTSArguments | SourceAndUnfurlIDArguments) & WebAPICallOptions
-& TokenOverridable
-& {
-  /**
-   * @description URL-encoded JSON map with keys set to URLs featured in the the message, pointing to their unfurl
-   * blocks or message attachments.
-   */
-  unfurls: LinkUnfurls;
-  /**
-   * @description Provide a simply-formatted string to send as an ephemeral message to the user as invitation to
-   * authenticate further and enable full unfurling behavior. Provides two buttons, Not now or Never ask me again.
-   */
-  user_auth_message?: string;
-  /**
-   * @description Set to `true` to indicate the user must install your Slack app to trigger unfurls for this domain.
-   * Defaults to `false`.
-   */
-  user_auth_required?: boolean;
-  /**
-   * @description Send users to this custom URL where they will complete authentication in your app to fully trigger
-   * unfurling. Value should be properly URL-encoded.
-   */
-  user_auth_url?: string;
-  /**
-   * @description Provide a JSON based array of structured blocks presented as URL-encoded string to send as an
-   * ephemeral message to the user as invitation to authenticate further and enable full unfurling behavior.
-   */
-  user_auth_blocks?: (KnownBlock | Block)[];
-};
-export interface ChatUpdateArguments extends WebAPICallOptions, TokenOverridable {
-  channel: string;
-  ts: string;
-  as_user?: boolean;
-  attachments?: MessageAttachment[];
-  blocks?: (KnownBlock | Block)[];
-  link_names?: boolean;
-  metadata?: MessageMetadata;
-  parse?: 'full' | 'none';
-  file_ids?: string[];
-  reply_broadcast?: boolean;
-  text?: string;
-}
-
-/*
- * `conversations.*`
- */
-export interface ConversationsAcceptSharedInviteArguments extends WebAPICallOptions, TokenOverridable {
-  channel_name: string;
-  channel_id?: string;
-  free_trial_accepted?: boolean;
-  invite_id?: string;
-  is_private?: boolean;
-  team_id?: string;
-}
-export interface ConversationsApproveSharedInviteArguments extends WebAPICallOptions, TokenOverridable {
-  invite_id: string;
-  target_team?: string;
-}
-export interface ConversationsArchiveArguments extends WebAPICallOptions, TokenOverridable {
-  channel: string;
-}
-export interface ConversationsCloseArguments extends WebAPICallOptions, TokenOverridable {
-  channel: string;
-}
-export interface ConversationsCreateArguments extends WebAPICallOptions, TokenOverridable {
-  name: string;
-  is_private?: boolean;
-  team_id?: string;
-}
-export interface ConversationsDeclineSharedInviteArguments extends WebAPICallOptions, TokenOverridable {
-  invite_id: string;
-  target_team?: string;
-}
-export interface ConversationsHistoryArguments extends WebAPICallOptions, TokenOverridable, CursorPaginationEnabled,
-  TimelinePaginationEnabled {
-  channel: string;
-  include_all_metadata?: boolean;
-}
-cursorPaginationEnabledMethods.add('conversations.history');
-export interface ConversationsInfoArguments extends WebAPICallOptions, TokenOverridable, LocaleAware {
-  channel: string;
-  include_num_members?: boolean;
-}
-export interface ConversationsInviteArguments extends WebAPICallOptions, TokenOverridable {
-  channel: string;
-  users: string; // comma-separated list of users
-}
-export interface ConversationsInviteSharedArguments extends WebAPICallOptions, TokenOverridable {
-  channel: string;
-  emails?: string[];
-  user_ids?: string[];
-}
-export interface ConversationsJoinArguments extends WebAPICallOptions, TokenOverridable {
-  channel: string;
-}
-export interface ConversationsKickArguments extends WebAPICallOptions, TokenOverridable {
-  channel: string;
-  user: string;
-}
-export interface ConversationsLeaveArguments extends WebAPICallOptions, TokenOverridable {
-  channel: string;
-}
-export interface ConversationsListArguments extends WebAPICallOptions, TokenOverridable, CursorPaginationEnabled {
-  exclude_archived?: boolean;
-  types?: string; // comma-separated list of conversation types
-  team_id?: string;
-}
-cursorPaginationEnabledMethods.add('conversations.list');
-export interface ConversationsListConnectInvitesArguments extends WebAPICallOptions, TokenOverridable {
-  count?: number;
-  cursor?: string;
-  team_id?: string;
-}
-cursorPaginationEnabledMethods.add('conversations.listConnectInvites');
-export interface ConversationsMarkArguments extends WebAPICallOptions, TokenOverridable {
-  channel: string;
-  ts: string;
-}
-export interface ConversationsMembersArguments extends WebAPICallOptions, TokenOverridable, CursorPaginationEnabled {
-  channel: string;
-}
-cursorPaginationEnabledMethods.add('conversations.members');
-export interface ConversationsOpenArguments extends WebAPICallOptions, TokenOverridable {
-  channel?: string;
-  users?: string; // comma-separated list of users
-  return_im?: boolean;
-}
-export interface ConversationsRenameArguments extends WebAPICallOptions, TokenOverridable {
-  channel: string;
-  name: string;
-}
-export interface ConversationsRepliesArguments extends WebAPICallOptions, TokenOverridable, CursorPaginationEnabled,
-  TimelinePaginationEnabled {
-  channel: string;
-  ts: string;
-  include_all_metadata?: boolean;
-}
-cursorPaginationEnabledMethods.add('conversations.replies');
-export interface ConversationsSetPurposeArguments extends WebAPICallOptions, TokenOverridable {
-  channel: string;
-  purpose: string;
-}
-export interface ConversationsSetTopicArguments extends WebAPICallOptions, TokenOverridable {
-  channel: string;
-  topic: string;
-}
-export interface ConversationsUnarchiveArguments extends WebAPICallOptions, TokenOverridable {
-  channel: string;
-}
-
-/*
- * `dialog.*`
- */
-export interface DialogOpenArguments extends WebAPICallOptions, TokenOverridable {
-  trigger_id: string;
-  dialog: Dialog;
-}
-
-/*
- * `dnd.*`
- */
-export interface DndEndDndArguments extends WebAPICallOptions, TokenOverridable { }
-export interface DndEndSnoozeArguments extends WebAPICallOptions, TokenOverridable { }
-export interface DndInfoArguments extends WebAPICallOptions, TokenOverridable {
-  user: string;
-}
-export interface DndSetSnoozeArguments extends WebAPICallOptions, TokenOverridable {
-  num_minutes: number;
-}
-export interface DndTeamInfoArguments extends WebAPICallOptions, TokenOverridable {
-  users?: string; // comma-separated list of users
-}
-
-/*
- * `emoji.*`
- */
-export interface EmojiListArguments extends WebAPICallOptions, TokenOverridable {
-  include_categories?: boolean;
-}
-
-/*
- * `files.*`
- */
-export interface FilesDeleteArguments extends WebAPICallOptions, TokenOverridable {
-  file: string; // file id
-}
-export interface FilesInfoArguments extends WebAPICallOptions, TokenOverridable, CursorPaginationEnabled {
-  file: string; // file id
-  count?: number;
-  page?: number;
-}
-cursorPaginationEnabledMethods.add('files.info');
-export interface FilesListArguments extends WebAPICallOptions, TokenOverridable, TraditionalPagingEnabled {
-  channel?: string;
-  user?: string;
-  ts_from?: string;
-  ts_to?: string;
-  types?: string; // comma-separated list of file types
-  show_files_hidden_by_limit?: boolean;
-  team_id?: string;
-}
-export interface FilesRevokePublicURLArguments extends WebAPICallOptions, TokenOverridable {
-  file: string; // file id
-}
-export interface FilesSharedPublicURLArguments extends WebAPICallOptions, TokenOverridable {
-  file: string; // file id
-}
-/**
- * Legacy files.upload API files upload arguments
- */
-export interface FilesUploadArguments extends FileUpload, WebAPICallOptions, TokenOverridable {}
-interface FileUpload {
-  channels?: string; // comma-separated list of channels
-  content?: string; // if omitted, must provide `file`
-  file?: Buffer | Stream | string; // if omitted, must provide `content`
-  filename?: string;
-  filetype?: string;
-  initial_comment?: string;
-  thread_ts?: string; // if specified, `channels` must be set
-  title?: string;
-}
-
-export interface FilesUploadV2Arguments extends FileUploadV2, WebAPICallOptions, TokenOverridable {
-  file_uploads?: Omit<FileUploadV2, 'channel_id' | 'channels' | 'initial_comment' | 'thread_ts'>[];
-  /**
-   * @deprecated Since v7, this flag is no longer used. You can safely remove it from your code.
-   */
-  request_file_info?: boolean;
-}
-
-export type FileUploadV2 = FileUpload & {
-  alt_text?: string; // for image uploads
-  channel_id?: string;
-  snippet_type?: string; // for code snippets
-};
-
-// Helper type intended for internal use in filesUploadV2 client method
-// Includes additional metadata required to complete a single file upload job
-export interface FileUploadV2Job extends FileUploadV2,
-  Pick<FilesGetUploadURLExternalResponse, 'file_id' | 'upload_url' | 'error'> {
-  length?: number;
-  data?: Buffer;
-}
-
-/**
- * Gets a URL for an edge external file upload. Method:
- * {@link https://api.slack.com/methods/files.getUploadURLExternal files.getUploadURLExternal}
-*/
-export interface FilesGetUploadURLExternalArguments extends WebAPICallOptions, TokenOverridable {
-  filename: string;
-  length: number;
-  alt_text?: string;
-  snippet_type?: string;
-}
-/**
- * Finishes an upload started with files.getUploadURLExternal. Method:
- * {@link https://api.slack.com/methods/files.completeUploadExternal files.completeUploadExternal}
- */
-export interface FilesCompleteUploadExternalArguments extends WebAPICallOptions, TokenOverridable {
-  files: FileUploadComplete[];
-  channel_id?: string, // if omitted, file will be private
-  initial_comment?: string,
-  thread_ts?: string
-}
-interface FileUploadComplete {
-  id: string, // file id
-  title?: string // filename
-}
-export interface FilesCommentsDeleteArguments extends WebAPICallOptions, TokenOverridable {
-  file: string; // file id
-  id: string; // comment id
-}
-// either file or external_id is required
-export interface FilesRemoteInfoArguments extends WebAPICallOptions, TokenOverridable {
-  // either one of the file or external_id arguments are required
-  file?: string;
-  external_id?: string;
-}
-export interface FilesRemoteListArguments extends WebAPICallOptions, TokenOverridable, CursorPaginationEnabled {
-  ts_from?: string;
-  ts_to?: string;
-  channel?: string;
-}
-cursorPaginationEnabledMethods.add('files.remote.list');
-export interface FilesRemoteAddArguments extends WebAPICallOptions, TokenOverridable {
-  title: string;
-  external_url: string;
-  external_id: string; // a unique identifier for the file in your system
-  filetype: string; // possible values (except for 'auto'): https://api.slack.com/types/file#file_types
-  preview_image?: Buffer | Stream;
-  indexable_file_contents?: Buffer | Stream;
-}
-export interface FilesRemoteUpdateArguments extends WebAPICallOptions, TokenOverridable {
-  title?: string;
-  external_url?: string;
-  filetype?: string; // possible values (except for 'auto'): https://api.slack.com/types/file#file_types
-  preview_image?: Buffer | Stream;
-  indexable_file_contents?: Buffer | Stream;
-
-  // either one of the file or external_id arguments are required
-  file?: string;
-  external_id?: string;
-}
-export interface FilesRemoteRemoveArguments extends WebAPICallOptions, TokenOverridable {
-  // either one of the file or external_id arguments are required
-  file?: string;
-  external_id?: string;
-}
-export interface FilesRemoteShareArguments extends WebAPICallOptions, TokenOverridable {
-  channels: string; // comma-separated list of channel ids
-
-  // either one of the file or external_id arguments are required
-  file?: string;
-  external_id?: string;
-}
 
 /*
  * `functions.*`
  */
-export interface FunctionsCompleteErrorArguments extends WebAPICallOptions, TokenOverridable {
+export interface FunctionsCompleteErrorArguments extends TokenOverridable {
   function_execution_id: string;
   error: string;
 }
 
-export interface FunctionsCompleteSuccessArguments extends WebAPICallOptions, TokenOverridable {
+export interface FunctionsCompleteSuccessArguments extends TokenOverridable {
   function_execution_id: string;
   outputs: Record<string, unknown>;
 }
 
-/*
- * `groups.*`
- */
-export interface GroupsArchiveArguments extends WebAPICallOptions, TokenOverridable {
-  channel: string;
-}
-export interface GroupsCreateArguments extends WebAPICallOptions, TokenOverridable {
-  name: string;
-  validate?: boolean;
-  team_id?: string;
-}
-export interface GroupsCreateChildArguments extends WebAPICallOptions, TokenOverridable {
-  channel: string;
-}
-export interface GroupsHistoryArguments extends WebAPICallOptions, TokenOverridable, TimelinePaginationEnabled {
-  channel: string;
-  unreads?: boolean;
-  count?: number;
-}
-export interface GroupsInfoArguments extends WebAPICallOptions, TokenOverridable, LocaleAware {
-  channel: string;
-}
-export interface GroupsInviteArguments extends WebAPICallOptions, TokenOverridable {
-  channel: string;
-  user: string;
-}
-export interface GroupsKickArguments extends WebAPICallOptions, TokenOverridable {
-  channel: string;
-  user: string;
-}
-export interface GroupsLeaveArguments extends WebAPICallOptions, TokenOverridable {
-  channel: string;
-}
-export interface GroupsListArguments extends WebAPICallOptions, TokenOverridable, CursorPaginationEnabled {
-  exclude_archived?: boolean;
-  exclude_members?: boolean;
-  team_id?: string;
-}
-cursorPaginationEnabledMethods.add('groups.list');
-export interface GroupsMarkArguments extends WebAPICallOptions, TokenOverridable {
-  channel: string;
-  ts: string;
-}
-export interface GroupsOpenArguments extends WebAPICallOptions, TokenOverridable {
-  channel: string;
-}
-export interface GroupsRenameArguments extends WebAPICallOptions, TokenOverridable {
-  channel: string;
-  name: string;
-  validate?: boolean;
-}
-export interface GroupsRepliesArguments extends WebAPICallOptions, TokenOverridable {
-  channel: string;
-  thread_ts: boolean;
-}
-export interface GroupsSetPurposeArguments extends WebAPICallOptions, TokenOverridable {
-  channel: string;
-  purpose: string;
-}
-export interface GroupsSetTopicArguments extends WebAPICallOptions, TokenOverridable {
-  channel: string;
-  topic: string;
-}
-export interface GroupsUnarchiveArguments extends WebAPICallOptions, TokenOverridable {
-  channel: string;
-}
-
-/*
- * `im.*`
- */
-export interface IMCloseArguments extends WebAPICallOptions, TokenOverridable {
-  channel: string;
-}
-export interface IMHistoryArguments extends WebAPICallOptions, TokenOverridable, TimelinePaginationEnabled {
-  channel: string;
-  count?: number;
-  unreads?: boolean;
-}
-export interface IMListArguments extends WebAPICallOptions, TokenOverridable, CursorPaginationEnabled { }
-cursorPaginationEnabledMethods.add('im.list');
-export interface IMMarkArguments extends WebAPICallOptions, TokenOverridable {
-  channel: string;
-  ts: string;
-}
-export interface IMOpenArguments extends WebAPICallOptions, TokenOverridable, LocaleAware {
-  user: string;
-  return_im?: boolean;
-}
-export interface IMRepliesArguments extends WebAPICallOptions, TokenOverridable {
-  channel: string;
-  thread_ts?: string;
-}
-
-/*
- * `migration.*`
- */
-export interface MigrationExchangeArguments extends WebAPICallOptions, TokenOverridable {
-  users: string; // comma-separated list of users
-  to_old?: boolean;
-  team_id?: string;
-}
-
-/*
- * `mpim.*`
- */
-export interface MPIMCloseArguments extends WebAPICallOptions, TokenOverridable {
-  channel: string;
-}
-export interface MPIMHistoryArguments extends WebAPICallOptions, TokenOverridable, TimelinePaginationEnabled {
-  channel: string;
-  count?: number;
-  unreads?: boolean;
-}
-export interface MPIMListArguments extends WebAPICallOptions, TokenOverridable, CursorPaginationEnabled { }
-cursorPaginationEnabledMethods.add('mpim.list');
-export interface MPIMMarkArguments extends WebAPICallOptions, TokenOverridable {
-  channel: string;
-  ts: string;
-}
-export interface MPIMOpenArguments extends WebAPICallOptions, TokenOverridable {
-  users: string; // comma-separated list of users
-}
-export interface MPIMRepliesArguments extends WebAPICallOptions, TokenOverridable {
-  channel: string;
-  thread_ts: string;
-}
-
-/*
- * `oauth.*`
- */
-export interface OAuthAccessArguments extends WebAPICallOptions {
-  client_id: string;
-  client_secret: string;
-  code: string;
-  redirect_uri?: string;
-  single_channel?: string;
-}
-export interface OAuthV2AccessArguments extends WebAPICallOptions {
-  client_id: string;
-  client_secret: string;
-  code?: string; // not required for token rotation
-  redirect_uri?: string;
-  grant_type?: string;
-  refresh_token?: string;
-}
-
-export interface OAuthV2ExchangeArguments extends WebAPICallOptions {
-  client_id: string;
-  client_secret: string;
-}
-
-/*
- * `openid.connect.*`
- */
-export interface OpenIDConnectTokenArguments extends WebAPICallOptions {
-  client_id: string;
-  client_secret: string;
-  code?: string;
-  redirect_uri?: string;
-  grant_type?: 'authorization_code' | 'refresh_token';
-  refresh_token?: string;
-}
-
-// eslint-disable-next-line @typescript-eslint/no-empty-interface
-export interface OpenIDConnectUserInfoArguments extends WebAPICallOptions {
-}
-
-/*
- * `pins.*`
- */
-export interface PinsAddArguments extends WebAPICallOptions, TokenOverridable {
-  channel: string;
-  timestamp: string;
-}
-export interface PinsListArguments extends WebAPICallOptions, TokenOverridable {
-  channel: string;
-}
-export interface PinsRemoveArguments extends WebAPICallOptions, TokenOverridable {
-  channel: string;
-  timestamp: string;
-}
-
-/*
- * `reactions.*`
- */
-export interface ReactionsAddArguments extends WebAPICallOptions, TokenOverridable {
-  name: string;
-  // must supply one of:
-  channel?: string; // paired with timestamp
-  timestamp?: string; // paired with channel
-  file?: string; // file id
-  file_comment?: string;
-}
-export interface ReactionsGetArguments extends WebAPICallOptions, TokenOverridable {
-  full?: boolean;
-  // must supply one of:
-  channel?: string; // paired with timestamp
-  timestamp?: string; // paired with channel
-  file?: string; // file id
-  file_comment?: string;
-}
-export interface ReactionsListArguments extends WebAPICallOptions, TokenOverridable, TraditionalPagingEnabled,
-  CursorPaginationEnabled {
-  user?: string;
-  full?: boolean;
-  team_id?: string;
-}
-cursorPaginationEnabledMethods.add('reactions.list');
-export interface ReactionsRemoveArguments extends WebAPICallOptions, TokenOverridable {
-  name: string;
-  // must supply one of:
-  channel?: string; // paired with timestamp
-  timestamp?: string; // paired with channel
-  file?: string; // file id
-  file_comment?: string;
-}
-
-/*
- * `reminders.*`
- */
-export interface RemindersAddArguments extends WebAPICallOptions, TokenOverridable {
-  text: string;
-  time: string | number;
-  user?: string;
-}
-export interface RemindersCompleteArguments extends WebAPICallOptions, TokenOverridable {
-  reminder: string;
-}
-export interface RemindersDeleteArguments extends WebAPICallOptions, TokenOverridable {
-  reminder: string;
-}
-export interface RemindersInfoArguments extends WebAPICallOptions, TokenOverridable {
-  reminder: string;
-}
-export interface RemindersListArguments extends WebAPICallOptions, TokenOverridable { }
-
-/*
- * `rtm.*`
- */
-export interface RTMConnectArguments extends WebAPICallOptions, TokenOverridable {
-  batch_presence_aware?: boolean;
-  presence_sub?: boolean;
-}
-export interface RTMStartArguments extends WebAPICallOptions, TokenOverridable, LocaleAware {
-  batch_presence_aware?: boolean;
-  mpim_aware?: boolean;
-  no_latest?: '0' | '1';
-  no_unreads?: string;
-  presence_sub?: boolean;
-  simple_latest?: boolean;
-}
-
-/*
- * `search.*`
- */
-export interface SearchAllArguments extends WebAPICallOptions, TokenOverridable, TraditionalPagingEnabled,
-  Searchable { }
-export interface SearchFilesArguments extends WebAPICallOptions, TokenOverridable, TraditionalPagingEnabled,
-  Searchable { }
-export interface SearchMessagesArguments extends WebAPICallOptions, TokenOverridable, TraditionalPagingEnabled,
-  Searchable { }
-
-/*
- * `stars.*`
- */
-export interface StarsAddArguments extends WebAPICallOptions, TokenOverridable {
-  // must supply one of:
-  channel?: string; // paired with `timestamp`
-  timestamp?: string; // paired with `channel`
-  file?: string; // file id
-  file_comment?: string;
-}
-export interface StarsListArguments extends WebAPICallOptions, TokenOverridable, TraditionalPagingEnabled,
-  CursorPaginationEnabled { }
-cursorPaginationEnabledMethods.add('stars.list');
-export interface StarsRemoveArguments extends WebAPICallOptions, TokenOverridable {
-  // must supply one of:
-  channel?: string; // paired with `timestamp`
-  timestamp?: string; // paired with `channel`
-  file?: string; // file id
-  file_comment?: string;
-}
-
-/*
- * `team.*`
- */
-export interface TeamAccessLogsArguments extends WebAPICallOptions, TokenOverridable, CursorPaginationEnabled {
-  before?: number;
-  count?: number;
-  page?: number;
-  team_id?: string;
-}
-cursorPaginationEnabledMethods.add('team.accessLogs');
-
-export interface TeamBillableInfoArguments extends WebAPICallOptions, TokenOverridable {
-  user?: string;
-  team_id?: string;
-}
-export interface TeamBillingInfoArguments extends WebAPICallOptions, TokenOverridable {
-}
-export interface TeamInfoArguments extends WebAPICallOptions, TokenOverridable {
-  // Team to get info on, if omitted, will return information about the current team.
-  // Will only return team that the authenticated token is allowed to see through external shared channels
-  team?: string;
-  domain?: string; // available only for Enterprise Grid
-}
-export interface TeamIntegrationLogsArguments extends WebAPICallOptions, TokenOverridable {
-  app_id?: string;
-  change_type?: string; // TODO: list types: 'x' | 'y' | 'z'
-  count?: number;
-  page?: number;
-  service_id?: string;
-  user?: string;
-  team_id?: string;
-}
-export interface TeamProfileGetArguments extends WebAPICallOptions, TokenOverridable {
-  visibility?: 'all' | 'visible' | 'hidden';
-  team_id?: string;
-}
-export interface TeamPreferencesListArguments extends WebAPICallOptions, TokenOverridable {
-}
-
-/*
- * `tooling.*`
- */
-export interface ToolingTokensRotateArguments extends WebAPICallOptions, TokenOverridable {
-  refresh_token: string;
-}
-
-/*
- * `usergroups.*`
- */
-export interface UsergroupsCreateArguments extends WebAPICallOptions, TokenOverridable {
-  name: string;
-  channels?: string; // comma-separated list of channels
-  description?: string;
-  handle?: string;
-  include_count?: boolean;
-}
-export interface UsergroupsDisableArguments extends WebAPICallOptions, TokenOverridable {
-  usergroup: string;
-  include_count?: boolean;
-}
-export interface UsergroupsEnableArguments extends WebAPICallOptions, TokenOverridable {
-  usergroup: string;
-  include_count?: boolean;
-}
-export interface UsergroupsListArguments extends WebAPICallOptions, TokenOverridable {
-  include_count?: boolean;
-  include_disabled?: boolean;
-  include_users?: boolean;
-}
-export interface UsergroupsUpdateArguments extends WebAPICallOptions, TokenOverridable {
-  usergroup: string;
-  channels?: string; // comma-separated list of channels
-  description?: string;
-  handle?: string;
-  include_count?: boolean;
-  name?: string;
-}
-export interface UsergroupsUsersListArguments extends WebAPICallOptions, TokenOverridable {
-  usergroup: string;
-  include_disabled?: boolean;
-}
-export interface UsergroupsUsersUpdateArguments extends WebAPICallOptions, TokenOverridable {
-  usergroup: string;
-  users: string; // comma-separated list of users
-  include_count?: boolean;
-}
-
-/*
- * `users.*`
- */
-export interface UsersConversationsArguments extends WebAPICallOptions, TokenOverridable, CursorPaginationEnabled {
-  exclude_archived?: boolean;
-  types?: string; // comma-separated list of conversation types
-  user?: string;
-  team_id?: string;
-}
-cursorPaginationEnabledMethods.add('users.conversations');
-export interface UsersDeletePhotoArguments extends WebAPICallOptions, TokenOverridable { }
-export interface UsersGetPresenceArguments extends WebAPICallOptions, TokenOverridable {
-  user: string;
-}
-export interface UsersIdentityArguments extends WebAPICallOptions, TokenOverridable { }
-export interface UsersInfoArguments extends WebAPICallOptions, TokenOverridable, LocaleAware {
-  user: string;
-}
-export interface UsersListArguments extends WebAPICallOptions, TokenOverridable, CursorPaginationEnabled, LocaleAware {
-  presence?: boolean; // deprecated, defaults to false
-  team_id?: string;
-}
-cursorPaginationEnabledMethods.add('users.list');
-export interface UsersLookupByEmailArguments extends WebAPICallOptions, TokenOverridable {
-  email: string;
-}
-export interface UsersSetPhotoArguments extends WebAPICallOptions, TokenOverridable {
-  image: Buffer | Stream;
-  crop_w?: number;
-  crop_x?: number;
-  crop_y?: number;
-}
-export interface UsersSetPresenceArguments extends WebAPICallOptions, TokenOverridable {
-  presence: 'auto' | 'away';
-}
-export interface UsersProfileGetArguments extends WebAPICallOptions, TokenOverridable {
-  include_labels?: boolean;
-  user?: string;
-}
-export interface UsersProfileSetArguments extends WebAPICallOptions, TokenOverridable {
-  profile?: string; // url-encoded json
-  user?: string;
-  name?: string; // usable if `profile` is not passed
-  value?: string; // usable if `profile` is not passed
-}
-
-export interface ViewsOpenArguments extends WebAPICallOptions, TokenOverridable {
-  trigger_id: string;
-  view: View;
-}
-
-export interface ViewsPushArguments extends WebAPICallOptions, TokenOverridable {
-  trigger_id: string;
-  view: View;
-}
-
-export interface ViewsPublishArguments extends WebAPICallOptions, TokenOverridable {
-  user_id: string;
-  view: View;
-  hash?: string;
-}
-
-export interface ViewsUpdateArguments extends WebAPICallOptions, TokenOverridable {
-  view_id?: string;
-  view: View;
-  external_id?: string;
-  hash?: string;
-}
-
-/*
- * `workflows.*`
- */
-export interface WorkflowsStepCompletedArguments extends WebAPICallOptions, TokenOverridable {
-  workflow_step_execute_id: string;
-  outputs?: Record<string, unknown>;
-}
-
-export interface WorkflowsStepFailedArguments extends WebAPICallOptions, TokenOverridable {
-  workflow_step_execute_id: string;
-  error: {
-    message: string;
-  };
-}
-
-export interface WorkflowsUpdateStepArguments extends WebAPICallOptions, TokenOverridable {
-  workflow_step_edit_id: string;
-  step_image_url?: string;
-  step_name?: string;
-  inputs?: {
-    [name: string]: {
-      // eslint-disable-next-line @typescript-eslint/no-explicit-any
-      value: any;
-      skip_variable_replacement?: boolean;
-      variables?: {
-        // eslint-disable-next-line @typescript-eslint/no-explicit-any
-        [key: string]: any;
-      };
-    },
-  };
-  outputs?: {
-    type: string;
-    name: string;
-    label: string;
-  }[];
-}
->>>>>>> 4f393719
-
 export * from '@slack/types';