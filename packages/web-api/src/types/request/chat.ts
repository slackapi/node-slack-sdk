import type {
  Block, // TODO: these will be combined into one in a new types release
  EntityMetadata,
  KnownBlock,
  LinkUnfurls,
  MessageAttachment,
  MessageMetadata,
} from '@slack/types';

import type { OptionalArgument } from '../helpers';

import type {
  CursorPaginationEnabled,
  OptionalTeamAssignable,
  TimelinePaginationEnabled,
  TokenOverridable,
} from './common';

export interface Channel {
  /** @description Channel ID for the message. */
  channel: string;
}
export interface ChannelAndTS extends Channel {
  /** @description Timestamp of the message. */
  ts: string;
}
interface ChannelAndMessageTS extends Channel {
  /** @description Timestamp of the message. */
  message_ts: string;
}
export interface AsUser {
  /**
   * @description Pass `true` to act as the authed user with {@link https://docs.slack.dev/reference/scopes/chat.write `chat:write:user` scope}.
   * Bot users in this context are considered authed users. If unused or `false`, the message will be acted upon with
   * {@link https://docs.slack.dev/reference/scopes/chat.write `chat:write:bot` scope}.
   */
  as_user?: boolean;
}
export interface LinkNames {
  /** @description Find and link channel names and usernames. */
  link_names?: boolean;
}
export interface Parse {
  /**
   * @description Change how messages are treated. Defaults to `none`.
   * @see {@link https://docs.slack.dev/messaging/formatting-message-text Formatting: Automatic parsing}.
   */
  parse?: 'full' | 'none';
}
interface Text {
  /**
   * @description Text of the message. If used in conjunction with `blocks` or `attachments`, `text` will be used
   * as fallback text for notifications only.
   */
  text: string;
}
export interface ChannelAndText extends Channel, Text {}
export interface ChannelAndBlocks extends Channel, Partial<Text> {
  /**
   * @description An array of structured Blocks.
   * @see {@link https://docs.slack.dev/reference/block-kit/blocks Blocks reference}.
   */
  blocks: (KnownBlock | Block)[];
}
export interface ChannelAndAttachments extends Channel, Partial<Text> {
  /**
   * @description An array of structured attachments.
   * @see {@link https://docs.slack.dev/messaging/formatting-message-text#attachments Adding secondary attachments}.
   */
  attachments: MessageAttachment[];
}
export interface ChannelAndMarkdownText extends Channel {
  /**
   * @description Accepts message text formatted in markdown. This argument should not be used in conjunction with `blocks` or `text`. Limit this field to 12,000 characters.
   * @example **This is bold text**
   */
  markdown_text: string;
}
// Models message-creation arguments, user must provide one of the following combinations:
// 1. channel and text
// 2. channel and blocks
// 3. channel and attachments
// 4. channel and markdown_text
type MessageContents = ChannelAndText | ChannelAndBlocks | ChannelAndAttachments | ChannelAndMarkdownText;
export interface ThreadTS {
  /**
   * @description Provide another message's `ts` value to post this message in a thread. Avoid using a reply's `ts`
   * value; use its parent's value instead.
   */
  thread_ts: string;
}
export interface WithinThreadReply extends Partial<ThreadTS> {
  /**
   * @description Used in conjunction with `thread_ts`, when set to `false` will make the reply only visibile within
   * a thread.
   */
  reply_broadcast?: false;
}
export interface BroadcastedThreadReply extends ThreadTS {
  /** @description Used in conjunction with `thread_ts`, when set to `true` will broadcast the reply to the channel. */
  reply_broadcast: boolean;
}
// For APIs supporting `reply_broadcast`, there are two options: either a broadcasted threaded reply,
// or not broadcasted. Broadcasted replies are necessarily threaded, so `thread_ts` becomes required.
type ReplyInThread = WithinThreadReply | BroadcastedThreadReply;

export interface Metadata {
  /** @description Object representing message metadata, which will be made accessible to any user or app. */
  metadata?: MessageMetadata;
}
export interface IconEmoji {
  as_user?: false;
  icon_url?: never;
  /**
   * @description Emoji to use as the icon for this message. Overrides `icon_url`.
   * Can only be used with `as_user` set to `false`.
   */
  icon_emoji?: string;
}
export interface IconURL {
  as_user?: false;
  icon_emoji?: never;
  /**
   * @description URL to an image to use as the icon for this message. `icon_emoji` takes precendence over this field.
   * Can only be used with `as_user` set to `false`.
   */
  icon_url?: string;
}
// Can only specify message icon via predefined authorship using one of emoji or URL, but not both.
type Icon = IconEmoji | IconURL;
export interface Username {
  as_user?: false;
  /** @description Set your bot's username. Can only be used with `as_user` set to `false`. */
  username?: string;
}
// This union keys on as_user: if it is undefined or false, then the Icon and Username types should be available
// and adhered to. Otherwise if true, then no icon or username fields should be available.
type Authorship =
  | (Icon & Username)
  | {
      /**
       * @description Pass `true` to act as the authed user with {@link https://docs.slack.dev/reference/scopes/chat.write `chat:write:user` scope}.
       * Bot users in this context are considered authed users. If unused or `false`, the message will be acted upon with
       * {@link https://docs.slack.dev/reference/scopes/chat.write `chat:write:bot` scope}.
       */
      as_user: true;
      icon_emoji?: never;
      icon_url?: never;
    };
export interface Unfurls {
  /** @description Pass `true` to enable unfurling of primarily text-based content. */
  unfurl_links?: boolean;
  /** @description Pass `false` to disable unfurling of media content. */
  unfurl_media?: boolean;
}

// https://docs.slack.dev/reference/methods/chat.delete
export interface ChatDeleteArguments extends ChannelAndTS, AsUser, TokenOverridable {}

// https://docs.slack.dev/reference/methods/chat.deleteScheduledMessage
export interface ChatDeleteScheduledMessageArguments extends Channel, AsUser, TokenOverridable {
  /** @description The `scheduled_message_id` returned from call to {@link https://docs.slack.dev/reference/methods/chat.scheduleMessage `chat.scheduleMessage`}. */
  scheduled_message_id: string;
}

// https://docs.slack.dev/reference/methods/chat.getPermalink
export interface ChatGetPermalinkArguments extends ChannelAndMessageTS, TokenOverridable {}

// https://docs.slack.dev/reference/methods/chat.meMessage
export interface ChatMeMessageArguments extends ChannelAndText, TokenOverridable {}

// https://docs.slack.dev/reference/methods/chat.postEphemeral
export type ChatPostEphemeralArguments = TokenOverridable &
  MessageContents & {
    /**
     * @description `id` of the user who will receive the ephemeral message.
     * The user should be in the channel specified by the `channel` argument.
     */
    user: string;
  } & Authorship &
  Parse &
  LinkNames &
  Partial<ThreadTS>;

// https://docs.slack.dev/reference/methods/chat.postMessage
export type ChatPostMessageArguments = TokenOverridable &
  MessageContents &
  ReplyInThread &
  Authorship &
  Parse &
  LinkNames &
  Metadata &
  Unfurls & {
    /** @description Disable Slack markup parsing by setting to `false`. Enabled by default. */
    mrkdwn?: boolean;
  };

// https://docs.slack.dev/reference/methods/chat.scheduleMessage
export type ChatScheduleMessageArguments = TokenOverridable &
  MessageContents & {
    /** @description Unix EPOCH timestamp of time in future to send the message. */
    post_at: string | number;
  } & ReplyInThread &
  Parse &
  LinkNames &
  AsUser &
  Metadata &
  Unfurls;

// https://docs.slack.dev/reference/methods/chat.scheduledMessages.list
export type ChatScheduledMessagesListArguments = OptionalArgument<
  TokenOverridable &
    CursorPaginationEnabled &
    OptionalTeamAssignable &
    Pick<TimelinePaginationEnabled, 'latest' | 'oldest'> &
    Partial<Channel>
>;

export interface SourceAndUnfurlID {
  /**
   * @description The source of the link to unfurl. The source may either be `composer`, when the link is inside the
   * message composer, or `conversations_history`, when the link has been posted to a conversation.
   */
  source: 'composer' | 'conversations_history';
  /**
   * @description The ID of the link to unfurl. Both `unfurl_id` and `source` must be provided together, or `channel`
   * and `ts` must be provided together.
   */
  unfurl_id: string;
}
type UnfurlTarget = ChannelAndTS | SourceAndUnfurlID;

<<<<<<< HEAD
type ChatUnfurlArgumentUnfurls = {
=======
// https://docs.slack.dev/reference/methods/chat.unfurl
export type ChatUnfurlArguments = {
>>>>>>> d871f63c
  /**
   * @description Object with keys set to URLs featured in the message, pointing to their unfurl
   * blocks or message attachments.
   */
  unfurls: LinkUnfurls;
};

type ChatUnfurlArgumentMetadata = {
  /**
   * @description Array of entities to attach to the message based on URLs featured in the message.
   */
  metadata: {
    entities: (EntityMetadata & {
      /**
       * @description The unfurl URL for the entity.
       */
      app_unfurl_url: string;
    })[];
  };
};

// https://api.slack.com/methods/chat.unfurl
export type ChatUnfurlArguments = (ChatUnfurlArgumentUnfurls | ChatUnfurlArgumentMetadata) &
  UnfurlTarget &
  TokenOverridable & {
    /**
     * @description Provide a simply-formatted string to send as an ephemeral message to the user as invitation to
     * authenticate further and enable full unfurling behavior. Provides two buttons, Not now or Never ask me again.
     */
    user_auth_message?: string;
    /**
     * @description Set to `true` to indicate the user must install your Slack app to trigger unfurls for this domain.
     * Defaults to `false`.
     */
    user_auth_required?: boolean;
    /**
     * @description Send users to this custom URL where they will complete authentication in your app to fully trigger
     * unfurling. Value should be properly URL-encoded.
     */
    user_auth_url?: string;
    /**
     * @description Provide a JSON based array of structured blocks presented as URL-encoded string to send as an
     * ephemeral message to the user as invitation to authenticate further and enable full unfurling behavior.
     */
    user_auth_blocks?: (KnownBlock | Block)[];
  };

// https://docs.slack.dev/reference/methods/chat.update
export type ChatUpdateArguments = MessageContents & {
  /** @description Timestamp of the message to be updated. */
  ts: string;
} & TokenOverridable &
  AsUser &
  LinkNames &
  Metadata &
  Parse & {
    /** @description Array of new file ids that will be sent with this message. */
    file_ids?: string[];
    /** @description Broadcast an existing thread reply to make it visible to everyone in the channel or conversation. */
    reply_broadcast?: boolean;
  };<|MERGE_RESOLUTION|>--- conflicted
+++ resolved
@@ -230,12 +230,8 @@
 }
 type UnfurlTarget = ChannelAndTS | SourceAndUnfurlID;
 
-<<<<<<< HEAD
+// `unfurls` param of the `chat.unfurl` API 
 type ChatUnfurlArgumentUnfurls = {
-=======
-// https://docs.slack.dev/reference/methods/chat.unfurl
-export type ChatUnfurlArguments = {
->>>>>>> d871f63c
   /**
    * @description Object with keys set to URLs featured in the message, pointing to their unfurl
    * blocks or message attachments.
@@ -243,6 +239,7 @@
   unfurls: LinkUnfurls;
 };
 
+// `metadata` param of the `chat.unfurl` API 
 type ChatUnfurlArgumentMetadata = {
   /**
    * @description Array of entities to attach to the message based on URLs featured in the message.
