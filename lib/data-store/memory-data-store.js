--- conflicted
+++ resolved
@@ -89,15 +89,12 @@
 /** @inheritdoc */
 SlackMemoryDataStore.prototype.getUserByEmail = function getUserByEmail(email) {
   return find(this.users, { profile: { email: email } });
-<<<<<<< HEAD
-=======
 };
 
 
 /** @inheritdoc */
 SlackMemoryDataStore.prototype.getUserByBotId = function getUserByBotId(botId) {
   return find(this.users, { profile: { bot_id: botId } });
->>>>>>> 4fb8614a
 };
 
 
