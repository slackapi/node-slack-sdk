--- conflicted
+++ resolved
@@ -1,6 +1,5 @@
-import { randomBytes } from 'crypto';
 import { basename } from 'path';
-import { Readable, Stream } from 'stream';
+import { Readable } from 'stream';
 import objectEntries = require('object.entries'); // tslint:disable-line:no-require-imports
 import urlJoin = require('url-join'); // tslint:disable-line:no-require-imports
 import isStream = require('is-stream'); // tslint:disable-line:no-require-imports
@@ -506,40 +505,9 @@
    * @param options arguments for the Web API method
    */
   private serializeApiCallOptions(options: WebAPICallOptions): FormCanBeURLEncoded | BodyCanBeFormMultipart {
-    // Special treatment for binary file content
+    // The following operation both flattens complex objects into a JSON-encoded strings and searches the values for
+    // binary content
     let containsBinaryData = false;
-<<<<<<< HEAD
-    if ('file' in options) {
-      containsBinaryData = true;
-      // TypeScript treats `in` as a type guard. The implementation assumes most types are "sealed", which is not what
-      // WebAPICallOptions is. See discussion: https://github.com/Microsoft/TypeScript/issues/10485
-      //
-      // For now, we can make a type assertion to get around this behavior, but in the future lets push for a better
-      // treatment from the compiler. Maybe https://github.com/Microsoft/TypeScript/issues/21732 will be the solution.
-      //
-      // This could also be resolved by making the above condition a type guard for FilesUploadArguments. Let's expore
-      // this solution when all the arguments in `./methods.ts` are more fully defined.
-
-      // @ts-ignore
-      if (Buffer.isBuffer((options as WebAPICallOptions).file)) {
-        if (!('filename' in options)) {
-          this.logger.warn('`file` option is a Buffer, but there is no `filename` option. this upload will likely ' +
-            'fail. add the `filename` option to fix.');
-        }
-
-        // Buffers are sometimes not handled well by the underlying `form-data` package. Adding extra metadata resolves
-        // that issue. See: https://github.com/slackapi/node-slack-sdk/issues/307#issuecomment-289231737
-        options['file'] = {
-          value: options['file'],
-          options: {
-            filename: options['filename'],
-          },
-        };
-      }
-    }
-=======
->>>>>>> ad2c4d3c
-
     const flattened = objectEntries(options)
       .map(([key, value]) => {
         if (value === undefined || value === null) {
@@ -547,11 +515,9 @@
         }
 
         let serializedValue = value;
-        if (value instanceof WebClientBinaryData || Buffer.isBuffer(value) || isStream(value)) {
+
+        if (Buffer.isBuffer(value) || isStream(value)) {
           containsBinaryData = true;
-          if (!(value instanceof WebClientBinaryData)) {
-            serializedValue = new WebClientBinaryData(value);
-          }
         } else if (typeof value !== 'string' && typeof value !== 'number' && typeof value !== 'boolean') {
           // if value is anything other than string, number, boolean, binary data, a Stream, or a Buffer, then encode it
           // as a JSON string.
@@ -561,30 +527,37 @@
         return [key, serializedValue];
       });
 
-    // a body with binary data should be serialized as multipart/form-data
+    // A body with binary content should be serialized as multipart/form-data
     if (containsBinaryData) {
+      // TODO: when there's a part called 'file' that does not have the 'filename' option, and there's no
+      //       part called 'filename': log a warning OR generate a random name
       return flattened.reduce((form, [key, value]) => {
-<<<<<<< HEAD
-        if (key === 'file' && value.value) {
-          form.append(key, value.value, value.options);
-          return form;
+        if (Buffer.isBuffer(value) || isStream(value)) {
+          const options: FormData.AppendOptions = {};
+          options.filename = (() => {
+            // attempt to find filename from `value`. adapted from:
+            // tslint:disable-next-line:max-line-length
+            // https://github.com/form-data/form-data/blob/028c21e0f93c5fefa46a7bbf1ba753e4f627ab7a/lib/form_data.js#L227-L230
+            // formidable and the browser add a name property
+            // fs- and request- streams have path property
+            const streamOrBuffer: any = (value as any);
+            if (typeof streamOrBuffer.name === 'string') {
+              return basename(streamOrBuffer.name);
+            }
+            if (typeof streamOrBuffer.path === 'string') {
+              return basename(streamOrBuffer.path);
+            }
+            return undefined;
+          })();
+          form.append(key, value, options);
+        } else {
+          form.append(key, value);
         }
-        form.append(key, value);
-=======
-        if (key !== undefined && value !== undefined) {
-          if (value instanceof WebClientBinaryData) {
-            form.append(key, value.data, {
-              filename: value.name,
-            });
-          } else {
-            form.append(key, value);
-          }
-        }
->>>>>>> ad2c4d3c
         return form;
       }, new FormData());
     }
 
+    // Otherwise, a simple key-value object is returned
     return flattened.reduce((accumulator, [key, value]) => {
       if (key !== undefined && value !== undefined) {
         accumulator[key] = value;
@@ -619,44 +592,6 @@
 }
 
 export default WebClient;
-
-/**
- * A container for sending binary data with {@link WebClient}.
- */
-export class WebClientBinaryData {
-  /**
-   * The name of the data to be sent, i.e. a file name.
-   */
-  public name: string;
-
-  /**
-   * The binary data to be sent.
-   */
-  public data: Stream | Buffer;
-
-  /**
-   * @param data - Data to be sent
-   * @param name - Name of the data
-   */
-  constructor(data: Stream | Buffer, name?: string) {
-    this.data = data;
-
-    if (name === undefined) {
-      // attempt to find name from `data`. adapted from:
-      // https://github.com/form-data/form-data/blob/028c21e0f93c5fefa46a7bbf1ba753e4f627ab7a/lib/form_data.js#L223-L234
-      if (typeof (data as any).name === 'string') {
-        this.name = (data as any).name;
-      } else if (typeof (data as any).path === 'string') {
-        this.name = basename((data as any).path);
-      } else {
-        // when all else fails, generate a random string to ensure the data will be sent.
-        this.name = randomBytes(24).toString('hex');
-      }
-    } else {
-      this.name = name;
-    }
-  }
-}
 
 /*
  * Exported types
