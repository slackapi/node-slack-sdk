--- conflicted
+++ resolved
@@ -130,7 +130,6 @@
         throw new TypeError(`Expected an options argument but instead received a ${typeof options}`);
       }
 
-<<<<<<< HEAD
       const methodSupportsCursorPagination = methods.cursorPaginationEnabledMethods.has(method);
       const optionsPaginationType = getOptionsPaginationType(options);
 
@@ -250,62 +249,6 @@
               } else if (error.name === 'ReadError') {
                 throw readErrorWithOriginal(error);
               }
-=======
-      const requestBody = this.serializeApiCallOptions(Object.assign({ token: this.token }, options));
-
-      // The following thunk encapsulates the task so that it can be coordinated for retries
-      const task = () => {
-        this.logger.debug('request attempt');
-        return got.post(urlJoin(this.slackApiUrl, method),
-          // @ts-ignore using older definitions for package `got`, can remove when type `@types/got` is updated for v8
-          Object.assign({
-            form: !canBodyBeFormMultipart(requestBody),
-            body: requestBody,
-            retries: 0,
-            headers: {
-              'user-agent': this.userAgent,
-            },
-            agent: this.agentConfig,
-          }, this.tlsConfig),
-        )
-          .then((response: got.Response<string>) => {
-            const result = this.buildResult(response);
-            // log warnings in response metadata
-            if (result.response_metadata !== undefined && result.response_metadata.warnings !== undefined) {
-              result.response_metadata.warnings.forEach(this.logger.warn);
-            }
-
-            if (!result.ok) {
-              const error = errorWithCode(
-                new Error(`An API error occurred: ${result.error}`),
-                ErrorCode.PlatformError,
-              );
-              error.data = result;
-              throw new pRetry.AbortError(error);
-            }
-
-            return result;
-          })
-          .catch((error: got.GotError) => {
-            // Wrap errors in this packages own error types (abstract the implementation details' types)
-            if (error.name === 'RequestError') {
-              throw requestErrorWithOriginal(error);
-            } else if (error.name === 'ReadError') {
-              throw readErrorWithOriginal(error);
-            } else if (error.name === 'HTTPError') {
-              // Special case: retry if 429;
-              if (error.statusCode === 429) {
-                const result = this.buildResult(error.response);
-                const retryAfterMs = result.retryAfter !== undefined ? result.retryAfter : (60 * 1000);
-                this.emit('rate_limited', retryAfterMs / 1000);
-                this.logger.info(`API Call failed due to rate limiting. Will retry in ${retryAfterMs / 1000} seconds.`);
-                // wait and return the result from calling `task` again after the specified number of seconds
-                return delay(retryAfterMs).then(task);
-              }
-
-              throw httpErrorWithOriginal(error);
-            } else {
->>>>>>> f51bdda4
               throw error;
             }
           };
